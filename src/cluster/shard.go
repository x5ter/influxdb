package cluster

import (
	log "code.google.com/p/log4go"
	"common"
	"engine"
	"fmt"
	"parser"
	"protocol"
	p "protocol"
	"sort"
	"strings"
	"time"
	"wal"
)

// A shard imements an interface for writing and querying data.
// It can be copied to multiple servers or the local datastore.
// Shard contains data from [startTime, endTime)
// Ids are unique across the cluster
type Shard interface {
	Id() uint32
	StartTime() time.Time
	EndTime() time.Time
	Write(*p.Request) error
	Query(querySpec *parser.QuerySpec, response chan *p.Response)
	IsMicrosecondInRange(t int64) bool
}

// Passed to a shard (local datastore or whatever) that gets yielded points from series.
type QueryProcessor interface {
	// This method returns true if the query should continue. If the query should be stopped,
	// like maybe the limit was hit, it should return false
	YieldPoint(seriesName *string, columnNames []string, point *p.Point) bool
	Close()
}

type NewShardData struct {
	Id            uint32 `json:",omitempty"`
	StartTime     time.Time
	EndTime       time.Time
	ServerIds     []uint32
	Type          ShardType
	DurationSplit bool `json:",omitempty"`
}

type ShardType int

const (
	LONG_TERM ShardType = iota
	SHORT_TERM
)

type ShardData struct {
	id              uint32
	startTime       time.Time
	startMicro      int64
	endMicro        int64
	endTime         time.Time
	wal             WAL
	servers         []wal.Server
	clusterServers  []*ClusterServer
	store           LocalShardStore
	serverIds       []uint32
	shardType       ShardType
	durationIsSplit bool
	shardDuration   time.Duration
	localServerId   uint32
	IsLocal         bool
}

func NewShard(id uint32, startTime, endTime time.Time, shardType ShardType, durationIsSplit bool, wal WAL) *ShardData {
	return &ShardData{
		id:              id,
		startTime:       startTime,
		endTime:         endTime,
		wal:             wal,
		startMicro:      common.TimeToMicroseconds(startTime),
		endMicro:        common.TimeToMicroseconds(endTime),
		serverIds:       make([]uint32, 0),
		shardType:       shardType,
		durationIsSplit: durationIsSplit,
		shardDuration:   endTime.Sub(startTime),
	}
}

const (
	PER_SERVER_BUFFER_SIZE  = 10
	LOCAL_WRITE_BUFFER_SIZE = 10
)

var (
	queryResponse        = p.Response_QUERY
	endStreamResponse    = p.Response_END_STREAM
	accessDeniedResponse = p.Response_ACCESS_DENIED
	queryRequest         = p.Request_QUERY
	dropDatabaseRequest  = p.Request_DROP_DATABASE
)

type LocalShardDb interface {
	Write(database string, series *p.Series) error
	Query(*parser.QuerySpec, QueryProcessor) error
	DropDatabase(database string) error
	IsClosed() bool
}

type LocalShardStore interface {
	Write(request *p.Request) error
	SetWriteBuffer(writeBuffer *WriteBuffer)
	BufferWrite(request *p.Request)
	GetOrCreateShard(id uint32) (LocalShardDb, error)
	ReturnShard(id uint32)
	DeleteShard(shardId uint32) error
}

func (self *ShardData) Id() uint32 {
	return self.id
}

func (self *ShardData) StartTime() time.Time {
	return self.startTime
}

func (self *ShardData) EndTime() time.Time {
	return self.endTime
}

func (self *ShardData) IsMicrosecondInRange(t int64) bool {
	return t >= self.startMicro && t < self.endMicro
}

func (self *ShardData) SetServers(servers []*ClusterServer) {
	self.clusterServers = servers
	self.servers = make([]wal.Server, len(servers), len(servers))
	for i, server := range servers {
		self.serverIds = append(self.serverIds, server.Id)
		self.servers[i] = server
	}
	self.sortServerIds()
}

func (self *ShardData) SetLocalStore(store LocalShardStore, localServerId uint32) error {
	self.serverIds = append(self.serverIds, localServerId)
	self.localServerId = localServerId
	self.sortServerIds()

	self.store = store
	// make sure we can open up the shard
	_, err := self.store.GetOrCreateShard(self.id)
	if err != nil {
		return err
	}
	self.store.ReturnShard(self.id)
	self.IsLocal = true

	return nil
}

func (self *ShardData) ServerIds() []uint32 {
	return self.serverIds
}

func (self *ShardData) Write(request *p.Request) error {
	request.ShardId = &self.id
	requestNumber, err := self.wal.AssignSequenceNumbersAndLog(request, self)
	if err != nil {
		return err
	}
	request.RequestNumber = &requestNumber
	if self.store != nil {
		self.store.BufferWrite(request)
	}
	for _, server := range self.clusterServers {
		server.BufferWrite(request)
	}
	return nil
}

func (self *ShardData) WriteLocalOnly(request *p.Request) error {
	self.store.Write(request)
	return nil
}

func (self *ShardData) Query(querySpec *parser.QuerySpec, response chan *p.Response) {
	// This is only for queries that are deletes or drops. They need to be sent everywhere as opposed to just the local or one of the remote shards.
	// But this boolean should only be set to true on the server that receives the initial query.
	if querySpec.RunAgainstAllServersInShard {
		if querySpec.IsDeleteFromSeriesQuery() {
			self.logAndHandleDeleteQuery(querySpec, response)
		} else if querySpec.IsDropSeriesQuery() {
			self.logAndHandleDropSeriesQuery(querySpec, response)
		}
	}

	if self.IsLocal {
		var processor QueryProcessor
		var err error

		if querySpec.IsListSeriesQuery() {
			processor = engine.NewListSeriesEngine(response)
		} else if querySpec.IsDeleteFromSeriesQuery() || querySpec.IsDropSeriesQuery() || querySpec.IsSinglePointQuery() {
			maxDeleteResults := 10000
			processor = engine.NewPassthroughEngine(response, maxDeleteResults)
		} else {
			if self.ShouldAggregateLocally(querySpec) {
				processor, err = engine.NewQueryEngine(querySpec.SelectQuery(), response)
				if err != nil {
					response <- &p.Response{Type: &endStreamResponse, ErrorMessage: protocol.String(err.Error())}
					log.Error("Error while creating engine: %s", err)
					return
				}
			} else {
				maxPointsToBufferBeforeSending := 1000
				processor = engine.NewPassthroughEngine(response, maxPointsToBufferBeforeSending)
			}
		}
		shard, err := self.store.GetOrCreateShard(self.id)
		if err != nil {
			response <- &p.Response{Type: &endStreamResponse, ErrorMessage: protocol.String(err.Error())}
			log.Error("Error while getting shards: %s", err)
			return
		}
		defer self.store.ReturnShard(self.id)
		err = shard.Query(querySpec, processor)
		processor.Close()
		if err != nil {
			response <- &p.Response{Type: &endStreamResponse, ErrorMessage: protocol.String(err.Error())}
		}
		response <- &p.Response{Type: &endStreamResponse}
		return
	}

	healthyServers := make([]*ClusterServer, 0, len(self.clusterServers))
	for _, s := range self.clusterServers {
		if !s.IsUp() {
			continue
		}
		healthyServers = append(healthyServers, s)
	}
	healthyCount := len(healthyServers)
	if healthyCount == 0 {
		message := fmt.Sprintf("No servers up to query shard %d", self.id)
		response <- &p.Response{Type: &endStreamResponse, ErrorMessage: &message}
		log.Error(message)
		return
	}
	randServerIndex := int(time.Now().UnixNano() % int64(healthyCount))
	server := healthyServers[randServerIndex]
	request := self.createRequest(querySpec)

	server.MakeRequest(request, response)
}

func (self *ShardData) DropDatabase(database string, sendToServers bool) {
	if self.IsLocal {
		if shard, err := self.store.GetOrCreateShard(self.id); err == nil {
			defer self.store.ReturnShard(self.id)
			shard.DropDatabase(database)
		}
	}

	if !sendToServers {
		return
	}

	responses := make([]chan *p.Response, len(self.clusterServers), len(self.clusterServers))
	for i, server := range self.clusterServers {
		responseChan := make(chan *p.Response, 1)
		responses[i] = responseChan
		request := &p.Request{Type: &dropDatabaseRequest, Database: &database, ShardId: &self.id}
		go server.MakeRequest(request, responseChan)
	}
	for _, responseChan := range responses {
		// TODO: handle error responses
		<-responseChan
	}
}

func (self *ShardData) String() string {
	serversString := make([]string, 0)
	for _, s := range self.servers {
		serversString = append(serversString, fmt.Sprintf("%d", s.GetId()))
	}
	local := "false"
	if self.IsLocal {
		local = "true"
	}

	return fmt.Sprintf("[ID: %d, LOCAL: %s, SERVERS: [%s]]", self.id, local, strings.Join(serversString, ","))
}

func (self *ShardData) ShouldAggregateLocally(querySpec *parser.QuerySpec) bool {
	if self.durationIsSplit && querySpec.ReadsFromMultipleSeries() {
		return false
	}
	groupByInterval := querySpec.GetGroupByInterval()
	if groupByInterval == nil {
		if querySpec.HasAggregates() {
			return false
		}
		return true
	}
	if self.shardDuration%*groupByInterval == 0 {
		return true
	}
	return false
}

func (self *ShardData) logAndHandleDeleteQuery(querySpec *parser.QuerySpec, response chan *p.Response) {
	queryString := querySpec.GetQueryStringWithTimeCondition()
	request := self.createRequest(querySpec)
	request.Query = &queryString
	self.LogAndHandleDestructiveQuery(querySpec, request, response, false)
}

func (self *ShardData) logAndHandleDropSeriesQuery(querySpec *parser.QuerySpec, response chan *p.Response) {
	self.LogAndHandleDestructiveQuery(querySpec, self.createRequest(querySpec), response, false)
}

func (self *ShardData) LogAndHandleDestructiveQuery(querySpec *parser.QuerySpec, request *p.Request, response chan *p.Response, runLocalOnly bool) {
	if runLocalOnly {
		self.HandleDestructiveQuery(querySpec, request, response, true)
	}

<<<<<<< HEAD
	_, err := self.wal.AssignSequenceNumbersAndLog(request, self)
	if err != nil {
		msg := err.Error()
		response <- &p.Response{Type: &endStreamResponse, ErrorMessage: &msg}
		log.Error("Error in LogAndHandleDestructiveQuery: %s", err)
		return
	}
	self.HandleDestructiveQuery(querySpec, request, response, false)
=======
	// _, err := self.wal.AssignSequenceNumbersAndLog(request, self)
	// if err != nil {
	// 	return err
	// }
	return self.HandleDestructiveQuery(querySpec, request, response, false)
>>>>>>> b3c35ff2
}

func (self *ShardData) deleteDataLocally(querySpec *parser.QuerySpec) (<-chan *p.Response, error) {
	localResponses := make(chan *p.Response, 1)

	// this doesn't really apply at this point since destructive queries don't output anything, but it may later
	maxPointsFromDestructiveQuery := 1000
	processor := engine.NewPassthroughEngine(localResponses, maxPointsFromDestructiveQuery)
	shard, err := self.store.GetOrCreateShard(self.id)
	if err != nil {
		return nil, err
	}
	defer self.store.ReturnShard(self.id)
	err = shard.Query(querySpec, processor)
	processor.Close()
	return localResponses, err
}

func (self *ShardData) forwardRequest(request *p.Request) ([]<-chan *p.Response, []uint32, error) {
	ids := []uint32{}
	responses := []<-chan *p.Response{}
	for _, server := range self.clusterServers {
		responseChan := make(chan *p.Response, 1)
		// do this so that a new id will get assigned
		request.Id = nil
		log.Debug("Forwarding request %s to %d", request.GetDescription(), server.Id)
		server.MakeRequest(request, responseChan)
		responses = append(responses, responseChan)
		ids = append(ids, server.Id)
	}
	return responses, ids, nil
}

func (self *ShardData) HandleDestructiveQuery(querySpec *parser.QuerySpec, request *p.Request, response chan *p.Response, runLocalOnly bool) {
	if !self.IsLocal && runLocalOnly {
		panic("WTF islocal is false and runLocalOnly is true")
	}

	responseCahnnels := []<-chan *p.Response{}
	serverIds := []uint32{}

	if self.IsLocal {
		channel, err := self.deleteDataLocally(querySpec)
		if err != nil {
			msg := err.Error()
			response <- &p.Response{Type: &endStreamResponse, ErrorMessage: &msg}
			log.Error(msg)
			return
		}
		responseCahnnels = append(responseCahnnels, channel)
		serverIds = append(serverIds, self.localServerId)
	}

	log.Debug("request %s, runLocalOnly: %v", request.GetDescription(), runLocalOnly)
	if !runLocalOnly {
		responses, ids, _ := self.forwardRequest(request)
		serverIds = append(serverIds, ids...)
		responseCahnnels = append(responseCahnnels, responses...)
	}

	accessDenied := false
	for idx, channel := range responseCahnnels {
		serverId := serverIds[idx]
		log.Debug("Waiting for response to %s from %d", request.GetDescription(), serverId)
		for {
			res := <-channel
			log.Debug("Received %s response from %d for %s", res.GetType(), serverId, request.GetDescription())
			if *res.Type == endStreamResponse {
				// self.wal.Commit(request.GetRequestNumber(), serverId)
				break
			}

			// don't send the access denied response until the end so the readers don't close out before the other responses.
			// See https://github.com/influxdb/influxdb/issues/316 for more info.
			if *res.Type != accessDeniedResponse {
				response <- res
			} else {
				accessDenied = true
			}
		}
	}

	if accessDenied {
		response <- &p.Response{Type: &accessDeniedResponse}
	}
	response <- &p.Response{Type: &endStreamResponse}
}

func (self *ShardData) createRequest(querySpec *parser.QuerySpec) *p.Request {
	queryString := querySpec.GetQueryString()
	user := querySpec.User()
	userName := user.GetName()
	database := querySpec.Database()
	isDbUser := !user.IsClusterAdmin()

	return &p.Request{
		Type:     &queryRequest,
		ShardId:  &self.id,
		Query:    &queryString,
		UserName: &userName,
		Database: &database,
		IsDbUser: &isDbUser,
	}
}

// used to serialize shards when sending around in raft or when snapshotting in the log
func (self *ShardData) ToNewShardData() *NewShardData {
	return &NewShardData{
		Id:        self.id,
		StartTime: self.startTime,
		EndTime:   self.endTime,
		Type:      self.shardType,
		ServerIds: self.serverIds,
	}
}

// server ids should always be returned in sorted order
func (self *ShardData) sortServerIds() {
	serverIdInts := make([]int, len(self.serverIds), len(self.serverIds))
	for i, id := range self.serverIds {
		serverIdInts[i] = int(id)
	}
	sort.Ints(serverIdInts)
	for i, id := range serverIdInts {
		self.serverIds[i] = uint32(id)
	}
}

func SortShardsByTimeAscending(shards []*ShardData) {
	sort.Sort(ByShardTimeAsc{shards})
}

func SortShardsByTimeDescending(shards []*ShardData) {
	sort.Sort(ByShardTimeDesc{shards})
}

type ShardCollection []*ShardData

func (s ShardCollection) Len() int      { return len(s) }
func (s ShardCollection) Swap(i, j int) { s[i], s[j] = s[j], s[i] }

type ByShardTimeDesc struct{ ShardCollection }
type ByShardTimeAsc struct{ ShardCollection }

func (s ByShardTimeAsc) Less(i, j int) bool {
	if s.ShardCollection[i] != nil && s.ShardCollection[j] != nil {
		iStartTime := s.ShardCollection[i].StartTime().Unix()
		jStartTime := s.ShardCollection[j].StartTime().Unix()
		if iStartTime == jStartTime {
			return s.ShardCollection[i].Id() < s.ShardCollection[j].Id()
		}
		return iStartTime < jStartTime
	}
	return false
}
func (s ByShardTimeDesc) Less(i, j int) bool {
	if s.ShardCollection[i] != nil && s.ShardCollection[j] != nil {
		iStartTime := s.ShardCollection[i].StartTime().Unix()
		jStartTime := s.ShardCollection[j].StartTime().Unix()
		if iStartTime == jStartTime {
			return s.ShardCollection[i].Id() < s.ShardCollection[j].Id()
		}
		return iStartTime > jStartTime
	}
	return false
}<|MERGE_RESOLUTION|>--- conflicted
+++ resolved
@@ -322,22 +322,7 @@
 		self.HandleDestructiveQuery(querySpec, request, response, true)
 	}
 
-<<<<<<< HEAD
-	_, err := self.wal.AssignSequenceNumbersAndLog(request, self)
-	if err != nil {
-		msg := err.Error()
-		response <- &p.Response{Type: &endStreamResponse, ErrorMessage: &msg}
-		log.Error("Error in LogAndHandleDestructiveQuery: %s", err)
-		return
-	}
 	self.HandleDestructiveQuery(querySpec, request, response, false)
-=======
-	// _, err := self.wal.AssignSequenceNumbersAndLog(request, self)
-	// if err != nil {
-	// 	return err
-	// }
-	return self.HandleDestructiveQuery(querySpec, request, response, false)
->>>>>>> b3c35ff2
 }
 
 func (self *ShardData) deleteDataLocally(querySpec *parser.QuerySpec) (<-chan *p.Response, error) {
@@ -406,7 +391,6 @@
 			res := <-channel
 			log.Debug("Received %s response from %d for %s", res.GetType(), serverId, request.GetDescription())
 			if *res.Type == endStreamResponse {
-				// self.wal.Commit(request.GetRequestNumber(), serverId)
 				break
 			}
 
