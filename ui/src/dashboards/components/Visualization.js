import React, {PropTypes} from 'react'
import {connect} from 'react-redux'

import RefreshingGraph from 'shared/components/RefreshingGraph'
import buildQueries from 'utils/buildQueriesForGraphs'
import VisualizationName from 'src/dashboards/components/VisualizationName'

import {stringifyColorValues} from 'src/dashboards/constants/gaugeColors'

const DashVisualization = (
  {
    axes,
    type,
    templates,
    timeRange,
    autoRefresh,
    gaugeColors,
    queryConfigs,
    editQueryStatus,
    resizerTopHeight,
<<<<<<< HEAD
    staticLegend,
  },
  {source: {links: {proxy}}}
) =>
  <div className="graph">
    <VisualizationName defaultName={name} onCellRename={onCellRename} />
    <div className="graph-container">
      <RefreshingGraph
        colors={stringifyColorValues(colors)}
        axes={axes}
        type={type}
        queries={buildQueries(proxy, queryConfigs, timeRange)}
        templates={templates}
        autoRefresh={autoRefresh}
        editQueryStatus={editQueryStatus}
        resizerTopHeight={resizerTopHeight}
        staticLegend={staticLegend}
      />
=======
    singleStatColors,
  },
  {source: {links: {proxy}}}
) => {
  const colors = type === 'gauge' ? gaugeColors : singleStatColors

  return (
    <div className="graph">
      <VisualizationName />
      <div className="graph-container">
        <RefreshingGraph
          colors={stringifyColorValues(colors)}
          axes={axes}
          type={type}
          queries={buildQueries(proxy, queryConfigs, timeRange)}
          templates={templates}
          autoRefresh={autoRefresh}
          editQueryStatus={editQueryStatus}
          resizerTopHeight={resizerTopHeight}
        />
      </div>
>>>>>>> 8f98a92c
    </div>
  )
}

const {arrayOf, bool, func, number, shape, string} = PropTypes

DashVisualization.propTypes = {
  type: string.isRequired,
  autoRefresh: number.isRequired,
  templates: arrayOf(shape()),
  timeRange: shape({
    upper: string,
    lower: string,
  }).isRequired,
  queryConfigs: arrayOf(shape({})).isRequired,
  editQueryStatus: func.isRequired,
  axes: shape({
    y: shape({
      bounds: arrayOf(string),
    }),
  }),
  resizerTopHeight: number,
  singleStatColors: arrayOf(
    shape({
      type: string.isRequired,
      hex: string.isRequired,
      id: string.isRequired,
      name: string.isRequired,
      value: number.isRequired,
    }).isRequired
  ),
  gaugeColors: arrayOf(
    shape({
      type: string.isRequired,
      hex: string.isRequired,
      id: string.isRequired,
      name: string.isRequired,
      value: number.isRequired,
    }).isRequired
  ),
  staticLegend: bool,
}

DashVisualization.contextTypes = {
  source: PropTypes.shape({
    links: PropTypes.shape({
      proxy: PropTypes.string.isRequired,
    }).isRequired,
  }).isRequired,
}

const mapStateToProps = ({
  cellEditorOverlay: {singleStatColors, gaugeColors, cell: {type, axes}},
}) => ({
  gaugeColors,
  singleStatColors,
  type,
  axes,
})

export default connect(mapStateToProps, null)(DashVisualization)<|MERGE_RESOLUTION|>--- conflicted
+++ resolved
@@ -18,26 +18,7 @@
     queryConfigs,
     editQueryStatus,
     resizerTopHeight,
-<<<<<<< HEAD
     staticLegend,
-  },
-  {source: {links: {proxy}}}
-) =>
-  <div className="graph">
-    <VisualizationName defaultName={name} onCellRename={onCellRename} />
-    <div className="graph-container">
-      <RefreshingGraph
-        colors={stringifyColorValues(colors)}
-        axes={axes}
-        type={type}
-        queries={buildQueries(proxy, queryConfigs, timeRange)}
-        templates={templates}
-        autoRefresh={autoRefresh}
-        editQueryStatus={editQueryStatus}
-        resizerTopHeight={resizerTopHeight}
-        staticLegend={staticLegend}
-      />
-=======
     singleStatColors,
   },
   {source: {links: {proxy}}}
@@ -57,9 +38,9 @@
           autoRefresh={autoRefresh}
           editQueryStatus={editQueryStatus}
           resizerTopHeight={resizerTopHeight}
+          staticLegend={staticLegend}
         />
       </div>
->>>>>>> 8f98a92c
     </div>
   )
 }
