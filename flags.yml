--- conflicted
+++ resolved
@@ -27,7 +27,6 @@
   contact: Gavin Cabbage
   expose: true
 
-<<<<<<< HEAD
 - name: Push Down Window Aggregate Count
   description: Enable Count variant of PushDownWindowAggregateRule
   key: pushDownWindowAggregateCount
@@ -39,11 +38,10 @@
   key: pushDownWindowAggregateRest
   default: false
   contact: Query Team
-=======
+
 - name: New Auth Package
   description: Enables the refactored authorization api
   key: newAuth
   default: false
   contact: Alirie Gray
-  lifetime: temporary
->>>>>>> 95efdc25
+  lifetime: temporary